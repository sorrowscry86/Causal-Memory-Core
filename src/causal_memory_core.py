--- conflicted
+++ resolved
@@ -147,12 +147,35 @@
 
     def _initialize_llm(self):
         api_key = os.getenv("OPENAI_API_KEY")
+        base_url = os.getenv("OPENAI_BASE_URL")
+        # Prefer OpenAI v1 client when base_url is provided (LM Studio / self-hosted)
+        if base_url:
+            try:
+                from openai import OpenAI  # v1 client
+                # LM Studio often ignores the API key; provide placeholder if missing
+                return OpenAI(base_url=base_url, api_key=api_key or "not-needed")
+            except Exception:
+                # Fall back to legacy module even if base_url is set
+                pass
         if not api_key:
             raise ValueError(
                 "OPENAI_API_KEY must be set in environment variables"
             )
-        openai.api_key = api_key
-        return openai
+        # Legacy style module client (compatible with existing tests/mocks)
+        try:
+            import openai as _openai
+            _openai.api_key = api_key
+            # If base_url exists and module supports it, set it
+            if base_url and hasattr(_openai, "base_url"):
+                try:
+                    _openai.base_url = base_url
+                except Exception:
+                    pass
+            return _openai
+        except Exception:
+            # As a last resort, try the v1 client without base_url
+            from openai import OpenAI  # type: ignore
+            return OpenAI(api_key=api_key)
 
     def _initialize_embedder(self):
         return SentenceTransformer(
@@ -220,141 +243,8 @@
                 cause_id = cause.event_id
                 relationship_text = relationship
                 break
-<<<<<<< HEAD
-        self._insert_event(
-            effect_text, effect_embedding, cause_id, relationship_text
-        )
-
-    def add_events_batch(self, effect_texts: List[str]) -> dict:
-        """Add multiple events in batch for improved performance.
-
-        This method processes events sequentially but avoids overhead
-        of individual add_event calls. More efficient for bulk ingestion.
-
-        Args:
-            effect_texts: List of event descriptions to add
-
-        Returns:
-            Dictionary with statistics: {
-                'total': total events processed,
-                'successful': events successfully added,
-                'failed': events that failed,
-                'errors': list of error messages
-            }
-        """
-        stats = {
-            'total': len(effect_texts),
-            'successful': 0,
-            'failed': 0,
-            'errors': []
-        }
-
-        logger.info(f"Starting batch insertion of {len(effect_texts)} events...")
-
-        for idx, effect_text in enumerate(effect_texts):
-            try:
-                # Input validation
-                if not isinstance(effect_text, str):
-                    raise TypeError(f"Item {idx}: must be string, got {type(effect_text).__name__}")
-                if not effect_text or not effect_text.strip():
-                    raise ValueError(f"Item {idx}: cannot be empty or whitespace-only")
-
-                # Process event (same logic as add_event)
-                encoded = self.embedder.encode(effect_text)
-                if hasattr(encoded, "tolist"):
-                    effect_embedding = [float(x) for x in encoded.tolist()]
-                else:
-                    effect_embedding = [float(x) for x in list(encoded)]
-
-                potential_causes = self._find_potential_causes(effect_embedding, effect_text)
-                cause_id: Optional[int] = None
-                relationship_text: Optional[str] = None
-
-                for cause in potential_causes:
-                    relationship = self._judge_causality(cause, effect_text)
-                    if relationship:
-                        cause_id = cause.event_id
-                        relationship_text = relationship
-                        break
-
-                self._insert_event(effect_text, effect_embedding, cause_id, relationship_text)
-                stats['successful'] += 1
-
-                # Log progress every 100 events
-                if (idx + 1) % 100 == 0:
-                    logger.info(f"Batch progress: {idx + 1}/{len(effect_texts)} events processed")
-
-            except Exception as e:
-                stats['failed'] += 1
-                error_msg = f"Item {idx} ('{effect_text[:50]}...'): {str(e)}"
-                stats['errors'].append(error_msg)
-                logger.warning(f"Batch insertion error: {error_msg}")
-
-        logger.info(
-            f"Batch insertion complete: {stats['successful']} successful, "
-            f"{stats['failed']} failed out of {stats['total']} total"
-        )
-        return stats
-
-    def get_context(self, query: str) -> str:
-        return self.query(query)
-
-    def query(self, query: str) -> str:
-        # Use cached embedding for performance
-        q_emb = self._get_cached_embedding(query)
-        target = self._find_most_relevant_event(q_emb)
-        if not target:
-            return "No relevant context found in memory."
-        # Ascend ancestry
-        ancestry: List[Event] = [target]
-        seen = {target.event_id}
-        curr = target
-        while curr.cause_id is not None:
-            cause = self._get_event_by_id(curr.cause_id)
-            if not cause:
-                logger.warning(
-                    f"Broken causal chain at cause_id={curr.cause_id}. "
-                    "Truncating ancestry."
-                )
-                break
-            if cause.event_id in seen:
-                logger.error(
-                    f"Circular reference at event_id={cause.event_id}. "
-                    "Abort ascent."
-                )
-                break
-            ancestry.append(cause)
-            seen.add(cause.event_id)
-            curr = cause
-        path = list(reversed(ancestry))
-        # Limited consequences (configurable depth)
-        consequences: List[Event] = []
-        frontier = target
-        for _ in range(self.max_consequence_depth):
-            if self.conn is None:
-                break
-            row = self.conn.execute(
-                """
-                SELECT event_id, timestamp, effect_text, embedding, cause_id, relationship_text
-                FROM events WHERE cause_id = ?
-                ORDER BY timestamp ASC
-                LIMIT 1
-                """,
-                [frontier.event_id],
-            ).fetchone()
-            if not row:
-                break
-            child = Event(*row)
-            if child.event_id in {e.event_id for e in path}:
-                break
-            consequences.append(child)
-            frontier = child
-        return self._format_chain_as_narrative(path + consequences)
-
-=======
         self._insert_event(effect_text, effect_embedding, cause_id, relationship_text)
      
->>>>>>> d5b30203
     # ---------------- Internal Helpers ----------------
     def _find_potential_causes(self, effect_embedding: List[float],
                                effect_text: str) -> List[Event]:
@@ -405,8 +295,7 @@
                          effect_text: str) -> Optional[str]:
         cause_text = (cause_event.effect_text or "").lower()
         effect_norm = (effect_text or "").lower()
-        
-        # New, more lenient prompt that accepts narrative continuity
+
         prompt = (
             "Consider these two sequential events:\n"
             "1. \"{c}\"\n"
@@ -419,7 +308,30 @@
             "If they ARE related, briefly describe their relationship in one sentence. "
             "If they are NOT related or are completely independent, respond with \"No.\""
         ).format(c=cause_text, e=effect_norm)
-        
+
+        log_path = os.path.join(os.path.dirname(self.db_path), "causality_diagnostic.log")
+        with open(log_path, "a", encoding="utf-8") as log_file:
+            log_file.write("=" * 80 + "\n")
+            log_file.write(f"[TIMESTAMP] {datetime.now().isoformat()}\n")
+            log_file.write(f"[CAUSALITY JUDGMENT] Event ID {cause_event.event_id} → New Event\n")
+            log_file.write(f"[CAUSE EVENT] (ID {cause_event.event_id}): {cause_event.effect_text}\n")
+            log_file.write(f"[EFFECT EVENT]: {effect_text}\n")
+            log_file.write(f"[CAUSE TIMESTAMP]: {cause_event.timestamp}\n")
+            log_file.write(f"[PROMPT TO LLM]:\n{prompt}\n\n")
+
+        def _record_judgment(result_text: str, verdict: str, relationship: Optional[str] = None) -> None:
+            with open(log_path, "a", encoding="utf-8") as log_file:
+                log_file.write(f"[LLM FULL RESPONSE]: {result_text}\n")
+                log_file.write(f"[JUDGMENT]: {verdict}\n")
+                if relationship:
+                    log_file.write(f"[RELATIONSHIP]: {relationship}\n")
+                log_file.write("=" * 80 + "\n\n")
+
+        def _record_error(exc: Exception) -> None:
+            with open(log_path, "a", encoding="utf-8") as log_file:
+                log_file.write(f"[ERROR]: {type(exc).__name__}: {exc}\n")
+                log_file.write("=" * 80 + "\n\n")
+
         try:
             response = self.llm.chat.completions.create(
                 model=self.config.LLM_MODEL,
@@ -430,29 +342,27 @@
             result = str(response.choices[0].message.content).strip()
             logger.debug(f"Causality check - Prompt: {prompt[:100]}...")
             logger.debug(f"LLM Response: {result}")
-            
-            # Check for explicit rejection
+
             if result.lower() == "no." or result.lower().startswith("no"):
+                _record_judgment(result, "REJECTED - No causal relationship detected")
                 return None
-            
+
+            _record_judgment(result, "ACCEPTED - Causal link established", result)
             return result
-        except openai.APIConnectionError as e:
-            logger.error(f"OpenAI API connection error in causality judgment: {e}")
+        except (openai.APIConnectionError, openai.RateLimitError, openai.APIError,
+                AttributeError, KeyError, IndexError) as exc:
+            logger.error(
+                f"Error during causality judgment: {type(exc).__name__}: {exc}",
+                exc_info=True,
+            )
+            _record_error(exc)
             return None
-        except openai.RateLimitError as e:
-            logger.error(f"OpenAI rate limit exceeded in causality judgment: {e}")
-            return None
-        except openai.APIError as e:
-            logger.error(f"OpenAI API error in causality judgment: {e}")
-            return None
-        except (AttributeError, KeyError, IndexError) as e:
-            logger.error(f"Unexpected response format from LLM: {e}")
-            return None
-        except Exception as e:
+        except Exception as exc:  # pragma: no cover - defensive fallback
             logger.error(
-                f"Unexpected error judging causality: {type(e).__name__}: {e}",
-                exc_info=True
-            )
+                f"Unexpected error judging causality: {type(exc).__name__}: {exc}",
+                exc_info=True,
+            )
+            _record_error(exc)
             return None
 
     def _insert_event(self, effect_text: str, embedding: List[float],
